--- conflicted
+++ resolved
@@ -2,48 +2,14 @@
 import tempfile
 import sys
 import copy
-<<<<<<< HEAD
-from plsconvert.utils.graph import bfs
-
-from plsconvert.converters.compression import sevenZip, tar
-from plsconvert.converters.docs import pandoc, docxFromPdf,csvFromExcel
-from plsconvert.converters.media import ffmpeg, imagemagick
-from plsconvert.converters.audio import spectrogramMaker, textToSpeech, audioFromMidi
-from plsconvert.converters.configs import configParser
-from plsconvert.converters.ai import ocr
-from plsconvert.converters.threed import threeDConverter
-=======
 from plsconvert.utils.graph import bfs  
 from plsconvert.converters.abstract import Converter
 from plsconvert.utils.graph import ConversionAdj
 from plsconvert.converters.registry import ConverterRegistry
->>>>>>> 9d84b221
 from halo import Halo
 
 class universalConverter:
-<<<<<<< HEAD
-    def __init__(self):
-        self.converters = [
-            spectrogramMaker(),
-            docxFromPdf(),
-            ffmpeg(),
-            pandoc(),
-            imagemagick(),
-            sevenZip(),
-            tar(),
-            configParser(),
-            textToSpeech(),
-            ocr(),
-            audioFromMidi(),
-            csvFromExcel(),
-            threeDConverter()
-        ]
-        self.convertersMap = {}
-        for converter in self.converters:
-            self.convertersMap[converter.name] = converter
-=======
     """Universal converter that uses the centralized registry to access all available converters."""
->>>>>>> 9d84b221
 
     def __init__(self):
         """Initialize the universal converter with all registered converters."""
